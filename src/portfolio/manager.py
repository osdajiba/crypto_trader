--- conflicted
+++ resolved
@@ -1,11 +1,6 @@
 #!/usr/bin/env python3
 # src/portfolio/manager.py
 
-<<<<<<< HEAD
-from typing import Dict, List
-
-from src.portfolio.assets.base import Asset
-=======
 import asyncio
 import time
 from decimal import Decimal
@@ -21,7 +16,6 @@
 from src.portfolio.risk.factory import get_risk_factory
 from src.portfolio.execution.factory import get_execution_factory
 
->>>>>>> 49778bbf
 
 class PortfolioManager:
     """
